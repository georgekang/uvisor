--- conflicted
+++ resolved
@@ -21,10 +21,6 @@
 {
     while(1);
 }
-<<<<<<< HEAD
-#endif/*UVISOR*/
-=======
->>>>>>> 5298e389
 
 void reset_handler(void)
 {
@@ -43,16 +39,12 @@
     while(dst<&__bss_end__)
         *dst++ = 0;
 
-<<<<<<< HEAD
-=======
     /* set VTOR to default handlers */
     dst = (uint32_t*)&g_isr_vector;
     while(dst<((uint32_t*)&g_isr_vector[MAX_ISR_VECTORS]))
         *dst++ = (uint32_t)&default_handler;
     SCB->VTOR = (uint32_t)&g_isr_vector;
-#endif/*NOSYSTEM*/
 
->>>>>>> 5298e389
     main_entry();
 
 #ifndef NOSYSTEM
@@ -66,10 +58,10 @@
 const TIsrVector g_isr_vector_tmp[] =
 {
 #ifdef  STACK_POINTER
-    (TIsrVector)STACK_POINTER,        /* override Stack pointer if needed */
+    (TIsrVector)STACK_POINTER,           /* override Stack pointer if needed */
 #else /*STACK_POINTER*/
-    (TIsrVector)&__stack_end__,        /* initial Stack Pointer */
+    (TIsrVector)&__stack_end__,          /* initial Stack Pointer */
 #endif/*STACK_POINTER*/
-    reset_handler,                /* reset Handler */
+    reset_handler,                       /* reset Handler */
 };
 #endif/*NOSYSTEM*/
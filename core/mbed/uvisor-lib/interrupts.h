--- conflicted
+++ resolved
@@ -30,111 +30,4 @@
 /* this definition is kept for backward compatibility with NVIC_SetVector */
 #define vIRQ_SetVector(irqn, vector) vIRQ_SetVectorX(irqn, vector, 0)
 
-<<<<<<< HEAD
-#endif/*__INTERRUPTS_H__*/
-=======
-#define vIRQ_GetVector(irqn)                                                   \
-    ({                                                                         \
-        uint32_t res;                                                          \
-        if(__uvisor_mode == 0)                                                 \
-        {                                                                      \
-            res = NVIC_GetVector((IRQn_Type) (irqn));                          \
-        }                                                                      \
-        else                                                                   \
-        {                                                                      \
-            res = __uvisor_isr_get((uint32_t) (irqn));                         \
-        }                                                                      \
-        res;                                                                   \
-    })
-
-#define vIRQ_EnableIRQ(irqn)                                                   \
-    ({                                                                         \
-        if(__uvisor_mode == 0)                                                 \
-        {                                                                      \
-            NVIC_EnableIRQ((IRQn_Type) (irqn));                                \
-        }                                                                      \
-        else                                                                   \
-        {                                                                      \
-            __uvisor_irq_enable((uint32_t) (irqn));                            \
-        }                                                                      \
-    })
-
-#define vIRQ_DisableIRQ(irqn)                                                  \
-    ({                                                                         \
-        if(__uvisor_mode == 0)                                                 \
-        {                                                                      \
-            NVIC_DisableIRQ((IRQn_Type) (irqn));                               \
-        }                                                                      \
-        else                                                                   \
-        {                                                                      \
-            __uvisor_irq_disable((uint32_t) (irqn));                           \
-        }                                                                      \
-    })
-
-#define vIRQ_ClearPendingIRQ(irqn)                                             \
-    ({                                                                         \
-        if(__uvisor_mode == 0)                                                 \
-        {                                                                      \
-            NVIC_ClearPendingIRQ((IRQn_Type) (irqn));                          \
-        }                                                                      \
-        else                                                                   \
-        {                                                                      \
-            __uvisor_irq_pending_clr((uint32_t) (irqn));                       \
-        }                                                                      \
-    })
-
-#define vIRQ_SetPendingIRQ(irqn)                                               \
-    ({                                                                         \
-        if(__uvisor_mode == 0)                                                 \
-        {                                                                      \
-            NVIC_SetPendingIRQ((IRQn_Type) (irqn));                            \
-        }                                                                      \
-        else                                                                   \
-        {                                                                      \
-            __uvisor_irq_pending_set((uint32_t) (irqn));                       \
-        }                                                                      \
-    })
-
-#define vIRQ_GetPendingIRQ(irqn)                                               \
-    ({                                                                         \
-        uint32_t res;                                                          \
-        if(__uvisor_mode == 0)                                                 \
-        {                                                                      \
-            res = NVIC_GetPendingIRQ((IRQn_Type) (irqn));                      \
-        }                                                                      \
-        else                                                                   \
-        {                                                                      \
-            res =  __uvisor_irq_pending_get((uint32_t) (irqn));                \
-        }                                                                      \
-        res;                                                                   \
-    })
-
-#define vIRQ_SetPriority(irqn, priority)                                       \
-    ({                                                                         \
-        if(__uvisor_mode == 0)                                                 \
-        {                                                                      \
-            NVIC_SetPriority((IRQn_Type) (irqn), (uint32_t) (priority));       \
-        }                                                                      \
-        else                                                                   \
-        {                                                                      \
-            __uvisor_irq_priority_set((uint32_t) (irqn),                       \
-                                      (uint32_t) (priority));                  \
-        }                                                                      \
-    })
-
-#define vIRQ_GetPriority(irqn)                                                 \
-    ({                                                                         \
-        uint32_t res;                                                          \
-        if(__uvisor_mode == 0)                                                 \
-        {                                                                      \
-            res = NVIC_GetPriority((IRQn_Type) (irqn));                        \
-        }                                                                      \
-        else                                                                   \
-        {                                                                      \
-            res =  __uvisor_irq_priority_get((uint32_t) (irqn));               \
-        }                                                                      \
-        res;                                                                   \
-    })
-
-#endif /* __UVISOR_LIB_INTERRUPTS_H__ */
->>>>>>> ad4d761b
+#endif /* __UVISOR_LIB_INTERRUPTS_H__ */